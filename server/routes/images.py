--- conflicted
+++ resolved
@@ -205,18 +205,10 @@
 
         if _path_exists(filepath):
             stem = Path(filename).stem
-<<<<<<< HEAD
-            counter = 1
-            # When tests patch Path.exists to always return True, fall back to os.path.exists.
-            while _path_exists(filepath):
-                filename = f"{stem}_{counter}{ext}"
-                filepath = upload_dir / filename
-                counter += 1
-=======
             # Try a bounded number of deterministic suffixes before falling back to a UUID.
             for counter in range(1, 50):
                 candidate = upload_dir / f"{stem}_{counter}{ext}"
-                if not candidate.exists():
+                if not _path_exists(candidate):
                     filename = candidate.name
                     filepath = candidate
                     break
@@ -224,7 +216,6 @@
                 unique_name = f"{stem}_{uuid.uuid4().hex}{ext}"
                 filepath = upload_dir / unique_name
                 filename = filepath.name
->>>>>>> 0c883dac
 
         _persist_upload(filepath, file_bytes)
 
