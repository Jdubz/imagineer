--- conflicted
+++ resolved
@@ -33,33 +33,6 @@
   gap: 12px;
 }
 
-<<<<<<< HEAD
-.bug-report-trigger {
-  border: 1px solid hsl(var(--primary-foreground) / 0.4);
-  background: hsl(var(--primary-foreground) / 0.1);
-  color: hsl(var(--primary-foreground));
-  padding: 8px 16px;
-  border-radius: 999px;
-  font-size: 0.9rem;
-  display: inline-flex;
-  align-items: center;
-  gap: 6px;
-  cursor: pointer;
-  transition: transform 0.15s ease, background 0.2s ease, border 0.2s ease;
-}
-
-.bug-report-trigger:hover {
-  transform: translateY(-1px);
-  background: hsl(var(--primary-foreground) / 0.2);
-  border-color: hsl(var(--primary-foreground) / 0.6);
-}
-
-.bug-report-trigger:active {
-  transform: translateY(0);
-}
-
-=======
->>>>>>> 79c15134
 .header-title {
   text-align: center;
   flex: 1;
