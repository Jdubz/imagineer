import React, { useState, useCallback, useMemo, memo } from 'react'
import '../styles/AlbumsTab.css'
import LabelingPanel from './LabelingPanel'
import { logger } from '../lib/logger'
import { resolveImageSources, preloadImage } from '../lib/imageSources'
import { api, type GenerateBatchParams, type GenerateBatchSuccess } from '../lib/api'
import { useToast } from '../hooks/useToast'
import { useAbortableEffect } from '../hooks/useAbortableEffect'
import { useAlbumDetailState } from '../hooks/useAlbumDetailState'
<<<<<<< HEAD
import type { Album as SharedAlbum, Label, LabelAnalytics } from '../types/models'
import { Button } from '@/components/ui/button'
import { Plus, Trash2, Zap, ArrowLeft, Check, X, Edit2 } from 'lucide-react'
import {
  Dialog,
  DialogContent,
  DialogDescription,
  DialogFooter,
  DialogHeader,
  DialogTitle,
} from '@/components/ui/dialog'
import {
  AlertDialog,
  AlertDialogAction,
  AlertDialogCancel,
  AlertDialogContent,
  AlertDialogDescription,
  AlertDialogFooter,
  AlertDialogHeader,
  AlertDialogTitle,
} from '@/components/ui/alert-dialog'
import { Input } from '@/components/ui/input'
import { Label as FormLabel } from '@/components/ui/label'
import { Textarea } from '@/components/ui/textarea'
import {
  Select,
  SelectContent,
  SelectItem,
  SelectTrigger,
  SelectValue,
} from '@/components/ui/select'
=======
import type { Album as SharedAlbum, Label, LabelAnalytics, GeneratedImage } from '../types/models'
>>>>>>> 1f4d1c5f

interface AlbumImage {
  id: number
  filename: string
  thumbnail_path?: string | null
  is_nsfw?: boolean
  labels?: Label[]
  label_count?: number
  manual_label_count?: number
}

type Album = SharedAlbum & {
  images?: AlbumImage[]
}

interface AlbumsTabProps {
  isAdmin: boolean
}

interface RawLabel {
  id: number | string
  image_id: number | string
  label_text: string
  label_type?: string | null
  confidence?: number | null
  source_model?: string | null
  source_prompt?: string | null
  created_by?: string | null
  created_at?: string | null
}

interface RawAlbumImage {
  id: number | string
  filename: string
  thumbnail_path?: string | null
  is_nsfw?: boolean
  labels?: RawLabel[]
  label_count?: number
  manual_label_count?: number
}

interface RawAlbum {
  id: number | string
  name: string
  description?: string
  album_type?: string
  image_count?: number
  images?: RawAlbumImage[]
  created_at?: string
  updated_at?: string
  is_set_template?: boolean
  csv_data?: string
  base_prompt?: string
  prompt_template?: string
  style_suffix?: string
  example_theme?: string
  lora_config?: string
  template_item_count?: number
  generation_prompt?: string
  generation_config?: string
}

type AlbumFilter = 'all' | 'sets' | 'regular'

const AlbumsTab: React.FC<AlbumsTabProps> = memo(({ isAdmin }) => {
  const toast = useToast()
  const [albums, setAlbums] = useState<Album[]>([])
  const [selectedAlbum, setSelectedAlbum] = useState<Album | null>(null)
  const [showCreateDialog, setShowCreateDialog] = useState<boolean>(false)
  const [albumAnalytics, setAlbumAnalytics] = useState<LabelAnalytics | null>(null)
  const [albumFilter, setAlbumFilter] = useState<AlbumFilter>('all')
  const [showBatchDialog, setShowBatchDialog] = useState<Album | null>(null)
  const [deleteConfirmAlbum, setDeleteConfirmAlbum] = useState<string | null>(null)

  const fetchAlbums = useCallback(async (signal?: AbortSignal): Promise<void> => {
    try {
      const rawAlbums = await api.albums.getAll(signal)
      const normalizedAlbums = Array.isArray(rawAlbums)
        ? rawAlbums.map((album: Album & { id: string | number }) => ({
            ...album,
            id: String(album.id),
          }))
        : []
      setAlbums(normalizedAlbums)
    } catch (error) {
      if (error instanceof Error && error.name === 'AbortError') {
        return
      }
      logger.error('Failed to fetch albums:', error)
    }
  }, [])

  useAbortableEffect((signal) => {
    void fetchAlbums(signal)
  }, [fetchAlbums])

  const fetchAlbumAnalytics = useCallback(async (albumId: string, signal?: AbortSignal): Promise<LabelAnalytics | null> => {
    if (!isAdmin) return null

    try {
      const analytics = await api.albums.getAnalytics(albumId, signal)
      setAlbumAnalytics(analytics)
      return analytics
    } catch (error) {
      if (error instanceof Error && error.name === 'AbortError') {
        return null
      }
      logger.error('Failed to fetch album analytics:', error)
      setAlbumAnalytics(null)
      return null
    }
  }, [isAdmin])

  const loadAlbum = useCallback(async (albumId: string, signal?: AbortSignal): Promise<Album | null> => {
    try {
      const apiData = await api.albums.getById(albumId, isAdmin, signal)
      const data = apiData as RawAlbum

      const normalizedImages: AlbumImage[] = Array.isArray(data.images)
        ? data.images.map((image: RawAlbumImage) => {
            const rawLabels: RawLabel[] = Array.isArray(image.labels) ? image.labels : []
            const labels: Label[] = rawLabels.map((label) => ({
              id: Number(label.id),
              image_id: Number(label.image_id),
              label_text: label.label_text,
              confidence:
                label.confidence === null || typeof label.confidence === 'undefined'
                  ? null
                  : Number(label.confidence),
              label_type: label.label_type ?? null,
              source_model: label.source_model ?? null,
              source_prompt: label.source_prompt ?? null,
              created_by: label.created_by ?? null,
              created_at: label.created_at ?? null,
            }))

            return {
              id: typeof image.id === 'string' ? parseInt(image.id, 10) : image.id,
              filename: image.filename,
              thumbnail_path: image.thumbnail_path ?? null,
              is_nsfw: image.is_nsfw,
              labels,
              label_count:
                typeof image.label_count === 'number' ? image.label_count : labels.length,
              manual_label_count:
                typeof image.manual_label_count === 'number'
                  ? image.manual_label_count
                  : undefined,
            }
          })
        : []

      const normalizedAlbum: Album = {
        id: String(data.id),
        name: data.name,
        description: data.description,
        album_type: data.album_type,
        image_count: data.image_count ?? normalizedImages.length,
        created_at: data.created_at ?? '',
        updated_at: data.updated_at ?? '',
        is_set_template: data.is_set_template,
        csv_data: data.csv_data,
        base_prompt: data.base_prompt,
        prompt_template: data.prompt_template,
        style_suffix: data.style_suffix,
        example_theme: data.example_theme,
        lora_config: data.lora_config,
        template_item_count: data.template_item_count,
        generation_prompt: data.generation_prompt,
        generation_config: data.generation_config,
        images: normalizedImages,
      }

      setSelectedAlbum(normalizedAlbum)

      if (isAdmin) {
        await fetchAlbumAnalytics(String(data.id))
      } else {
        setAlbumAnalytics(null)
      }

      return normalizedAlbum
    } catch (error) {
      if (error instanceof Error && error.name === 'AbortError') {
        return null
      }
      logger.error('Failed to fetch album details:', error)
      setAlbumAnalytics(null)
      return null
    }
  }, [isAdmin, fetchAlbumAnalytics])

  const selectAlbum = useCallback(async (albumId: string): Promise<void> => {
    await loadAlbum(albumId)
  }, [loadAlbum])

  const createAlbum = useCallback(async (name: string, description: string, albumType = 'manual'): Promise<void> => {
    if (!isAdmin) return

    try {
      const result = await api.albums.create(name, description, albumType)

      if (result.success) {
        toast.success('Album created successfully!')
        fetchAlbums()
        setShowCreateDialog(false)
      } else {
        toast.error('Failed to create album: ' + (result.error ?? 'Unknown error'))
      }
    } catch (error) {
      logger.error('Failed to create album:', error)
      toast.error('Error creating album')
    }
  }, [isAdmin, toast, fetchAlbums])

  const deleteAlbum = useCallback((albumId: string): void => {
    if (!isAdmin) return
    setDeleteConfirmAlbum(albumId)
  }, [isAdmin])

  const handleDeleteConfirm = useCallback(async (): Promise<void> => {
    if (!deleteConfirmAlbum) return

    try {
      const result = await api.albums.delete(deleteConfirmAlbum)

      if (result.success) {
        toast.success('Album deleted successfully')
        fetchAlbums()
        if (selectedAlbum?.id === deleteConfirmAlbum) {
          setSelectedAlbum(null)
          setAlbumAnalytics(null)
        }
      } else {
        toast.error('Failed to delete album: ' + (result.error ?? 'Unknown error'))
      }
    } catch (error) {
      logger.error('Failed to delete album:', error)
      toast.error('Error deleting album')
    } finally {
      setDeleteConfirmAlbum(null)
    }
  }, [deleteConfirmAlbum, toast, fetchAlbums, selectedAlbum])

  const handleBatchGenerate = useCallback((album: Album, event: React.MouseEvent): void => {
    event.stopPropagation()
    setShowBatchDialog(album)
  }, [])

  const filteredAlbums = useMemo(() => {
    return albums.filter((album) => {
      if (albumFilter === 'all') return true
      if (albumFilter === 'sets') return album.is_set_template === true
      if (albumFilter === 'regular') return !album.is_set_template
      return true
    })
  }, [albums, albumFilter])

  const handleFilterAll = useCallback(() => setAlbumFilter('all'), [])
  const handleFilterSets = useCallback(() => setAlbumFilter('sets'), [])
  const handleFilterRegular = useCallback(() => setAlbumFilter('regular'), [])
  const handleShowCreateDialog = useCallback(() => setShowCreateDialog(true), [])
  const handleCloseCreateDialog = useCallback(() => setShowCreateDialog(false), [])
  const handleCloseBatchDialog = useCallback(() => setShowBatchDialog(null), [])
  const handleBackToList = useCallback(() => setSelectedAlbum(null), [])

  const handleRefreshAlbum = useCallback(() => {
    if (!selectedAlbum) return Promise.resolve(null)
    return loadAlbum(String(selectedAlbum.id))
  }, [selectedAlbum, loadAlbum])

  const handleRefreshAnalytics = useCallback(async () => {
    if (!selectedAlbum) return
    await fetchAlbumAnalytics(String(selectedAlbum.id))
  }, [selectedAlbum, fetchAlbumAnalytics])

  const handleBatchSuccess = useCallback((result: GenerateBatchSuccess) => {
    setShowBatchDialog(null)
    const suffix = result.batchId ? ` (batch ${result.batchId})` : ''
    toast.success(`${result.message}${suffix}`)
  }, [toast])

  if (selectedAlbum) {
    return (
      <AlbumDetailView
        album={selectedAlbum}
        onBack={handleBackToList}
        isAdmin={isAdmin}
        onDelete={deleteAlbum}
        onRefresh={handleRefreshAlbum}
        analytics={albumAnalytics}
        onRefreshAnalytics={handleRefreshAnalytics}
      />
    )
  }

  return (
    <div className="albums-tab">
      <div className="albums-header">
        <h2>Albums</h2>
        <div className="albums-header-actions">
          <div className="album-filter-buttons">
            <Button
              variant={albumFilter === 'all' ? 'default' : 'outline'}
              onClick={handleFilterAll}
            >
              All Albums
            </Button>
            <Button
              variant={albumFilter === 'sets' ? 'default' : 'outline'}
              onClick={handleFilterSets}
            >
              Set Templates
            </Button>
            <Button
              variant={albumFilter === 'regular' ? 'default' : 'outline'}
              onClick={handleFilterRegular}
            >
              Regular Albums
            </Button>
          </div>
          {isAdmin && (
            <Button
              onClick={handleShowCreateDialog}
            >
              <Plus className="h-4 w-4 mr-2" />
              Create Album
            </Button>
          )}
        </div>
      </div>

      <div className="albums-grid">
        {filteredAlbums.map(album => {
          const handleSelectAlbum = () => selectAlbum(album.id)
          const handleDeleteAlbum = (e: React.MouseEvent<HTMLButtonElement>) => {
            e.stopPropagation()
            deleteAlbum(album.id)
          }
          const handleBatchClick = (e: React.MouseEvent<HTMLButtonElement>) => handleBatchGenerate(album, e)
          const coverImage = album.images && album.images.length > 0 ? album.images[0] : null
          const coverGenerated: GeneratedImage | null = coverImage
            ? {
                id: coverImage.id,
                filename: coverImage.filename,
                thumbnail_url: `/api/images/${coverImage.id}/thumbnail`,
                download_url: `/api/images/${coverImage.id}/file`,
              }
            : null
          const coverSources = coverGenerated
            ? resolveImageSources(coverGenerated, { fallbackAlt: album.name })
            : null

          return (
            <div
              key={album.id}
              className="album-card"
              onClick={handleSelectAlbum}
            >
            <div
              className="album-cover"
              onMouseEnter={() => coverSources && preloadImage(coverSources.full)}
              onFocus={() => coverSources && preloadImage(coverSources.full)}
            >
              {coverSources ? (
                <picture>
                  {coverSources.thumbnail.endsWith('.webp') && (
                    <source srcSet={coverSources.srcSet} type="image/webp" />
                  )}
                  <img
                    src={coverSources.thumbnail}
                    srcSet={coverSources.srcSet}
                    sizes="(min-width: 1280px) 20vw, (min-width: 768px) 30vw, 100vw"
                    alt={coverSources.alt || album.name}
                    loading="lazy"
                    decoding="async"
                    className="album-cover-image blur-up"
                  />
                </picture>
              ) : (
                <div className="album-placeholder">
                  {album.image_count || 0} images
                </div>
              )}
            </div>

            <div className="album-info">
              <div className="album-title-row">
                <h3>{album.name}</h3>
                {album.is_set_template && (
                  <span className="set-template-badge">Set Template</span>
                )}
              </div>
              <p>{album.description || 'No description'}</p>
              {album.is_set_template && album.template_item_count && (
                <p className="template-info">{album.template_item_count} template items</p>
              )}
              <div className="album-meta">
                <span>{album.image_count || 0} images</span>
                <span className="album-type">{album.album_type || 'manual'}</span>
              </div>
              {isAdmin && (
                <div className="album-actions">
                  {album.is_set_template && (
                    <Button
                      variant="secondary"
                      onClick={handleBatchClick}
                    >
                      <Zap className="h-4 w-4 mr-2" />
                      Generate Batch
                    </Button>
                  )}
                  <Button
                    variant="destructive"
                    onClick={handleDeleteAlbum}
                  >
                    <Trash2 className="h-4 w-4 mr-2" />
                    Delete
                  </Button>
                </div>
              )}
            </div>
          </div>
          )
        })}
      </div>

      {filteredAlbums.length === 0 && albums.length > 0 && (
        <div className="empty-state">
          <p>No {albumFilter === 'sets' ? 'set template' : albumFilter === 'regular' ? 'regular' : ''} albums found.</p>
        </div>
      )}

      {albums.length === 0 && (
        <div className="empty-state">
          <p>No albums yet. {isAdmin ? 'Create your first album!' : 'Albums will appear here.'}</p>
        </div>
      )}

      {showCreateDialog && (
        <CreateAlbumDialog
          onClose={handleCloseCreateDialog}
          onCreate={createAlbum}
        />
      )}

      {showBatchDialog && (
        <BatchGenerateDialog
          album={showBatchDialog}
          onClose={handleCloseBatchDialog}
          onSuccess={handleBatchSuccess}
        />
      )}

      <AlertDialog open={!!deleteConfirmAlbum} onOpenChange={(open) => !open && setDeleteConfirmAlbum(null)}>
        <AlertDialogContent>
          <AlertDialogHeader>
            <AlertDialogTitle>Delete Album?</AlertDialogTitle>
            <AlertDialogDescription>
              This action cannot be undone. This will permanently delete the album and all its images.
            </AlertDialogDescription>
          </AlertDialogHeader>
          <AlertDialogFooter>
            <AlertDialogCancel>Cancel</AlertDialogCancel>
            <AlertDialogAction onClick={handleDeleteConfirm}>Delete</AlertDialogAction>
          </AlertDialogFooter>
        </AlertDialogContent>
      </AlertDialog>
    </div>
  )
})

AlbumsTab.displayName = 'AlbumsTab'

interface AlbumDetailViewProps {
  album: Album
  onBack: () => void
  isAdmin: boolean
  onDelete: (albumId: string) => void
  onRefresh: () => Promise<Album | null>
  analytics: LabelAnalytics | null
  onRefreshAnalytics: () => Promise<void>
}

const AlbumDetailView: React.FC<AlbumDetailViewProps> = memo(({
  album,
  onBack,
  isAdmin,
  onRefresh,
  analytics,
  onRefreshAnalytics,
}) => {
  // Use the custom hook for state management
  const { state, actions, isLoading } = useAlbumDetailState({
    albumId: album.id,
    initialImages: album.images || [],
    onRefresh,
    onRefreshAnalytics,
  })

  const { images, selectedImages, nsfwSetting, labelInputs, editingLabel, labelError } = state
  const [loadedImages, setLoadedImages] = useState<Set<number>>(new Set())

  const handleImageLoad = useCallback((imageId: number): void => {
    setLoadedImages((prev) => {
      const next = new Set(prev)
      next.add(imageId)
      return next
    })
  }, [])

  const handleNsfwChange = useCallback((e: React.ChangeEvent<HTMLSelectElement>) => {
    actions.setNsfwSetting(e.target.value as 'hide' | 'blur' | 'show')
  }, [actions])

  const handleLabelingComplete = useCallback(async () => {
    await onRefresh()
    await onRefreshAnalytics()
  }, [onRefresh, onRefreshAnalytics])

  return (
    <div className="album-detail">
      <div className="album-detail-header">
        <Button variant="outline" onClick={onBack}>
          <ArrowLeft className="h-4 w-4 mr-2" />
          Back
        </Button>
        <h2>{album.name}</h2>

        <div className="nsfw-filter">
          <label>NSFW:</label>
          <select
            value={nsfwSetting}
            onChange={handleNsfwChange}
          >
            <option value="hide">Hide</option>
            <option value="blur">Blur</option>
            <option value="show">Show</option>
          </select>
        </div>

        {isAdmin && selectedImages.size > 0 && (
          <Button variant="destructive" onClick={actions.removeSelectedImages}>
            <Trash2 className="h-4 w-4 mr-2" />
            Remove {selectedImages.size} images
          </Button>
        )}
      </div>

      {isAdmin && labelError && <div className="label-error">{labelError}</div>}

      {isAdmin && analytics && (
        <div className="album-analytics">
          <div className="analytics-cards">
            <div className="analytics-card">
              <span className="analytics-label">Images</span>
              <strong>{analytics.image_count}</strong>
            </div>
            <div className="analytics-card">
              <span className="analytics-label">Labeled</span>
              <strong>
                {analytics.images_with_labels}/{analytics.image_count}
              </strong>
              <small>{analytics.coverage.labels_percent}%</small>
            </div>
            <div className="analytics-card">
              <span className="analytics-label">Manual Coverage</span>
              <strong>{analytics.coverage.manual_percent}%</strong>
            </div>
            <div className="analytics-card">
              <span className="analytics-label">Avg. Labels/Image</span>
              <strong>{analytics.average_labels_per_image}</strong>
            </div>
            <div className="analytics-card">
              <span className="analytics-label">Unlabeled</span>
              <strong>{analytics.unlabeled_images}</strong>
            </div>
            {analytics.last_labeled_at && (
              <div className="analytics-card">
                <span className="analytics-label">Last Labeled</span>
                <strong>{new Date(analytics.last_labeled_at).toLocaleString()}</strong>
              </div>
            )}
          </div>

          {analytics.top_tags.length > 0 && (
            <div className="analytics-top-tags">
              <h4>Top Tags</h4>
              <ul>
                {analytics.top_tags.map((tag) => (
                  <li key={tag.label_text}>
                    <span>{tag.label_text}</span>
                    <span className="tag-count">{tag.count}</span>
                  </li>
                ))}
              </ul>
            </div>
          )}
        </div>
      )}

      {isAdmin && (
        <div className="album-actions">
          <LabelingPanel
            albumId={album.id}
            onComplete={handleLabelingComplete}
          />
        </div>
      )}

      <div className="album-description">
        <p>{album.description || 'No description'}</p>
      </div>

      <div className="album-images-grid">
        {images.map((image) => {
          const labels = image.labels ?? []
          const imageKey = String(image.id)
          const inputValue = labelInputs[image.id] ?? ''
          const activeEdit =
            editingLabel && editingLabel.imageId === image.id ? editingLabel : null

          const handleImageClick = () => isAdmin && actions.toggleImageSelection(image.id)
          const handleToggleSelection = () => actions.toggleImageSelection(image.id)
          const handleImageLoaded = () => handleImageLoad(image.id)
          const handleAddLabelSubmit = (event: React.FormEvent<HTMLFormElement>) => {
            event.preventDefault()
            void actions.addLabel(image.id)
          }
          const handleUpdateLabelInput = (e: React.ChangeEvent<HTMLInputElement>) => {
            actions.updateLabelInput(image.id, e.target.value)
          }
          const generatedImage: GeneratedImage = {
            id: image.id,
            filename: image.filename,
            thumbnail_url: `/api/images/${image.id}/thumbnail`,
            download_url: `/api/images/${image.id}/file`,
            is_nsfw: image.is_nsfw,
          }
          const { thumbnail, full, alt, srcSet } = resolveImageSources(generatedImage, {
            fallbackAlt: image.filename,
          })

          return (
            <div
              key={image.id}
              className={`image-card ${image.is_nsfw ? 'nsfw' : ''} ${nsfwSetting}`}
              onClick={handleImageClick}
              onMouseEnter={() => preloadImage(full)}
              onFocus={() => preloadImage(full)}
            >
              {isAdmin && (
                <input
                  type="checkbox"
                  checked={selectedImages.has(imageKey)}
                  onChange={handleToggleSelection}
                  className="image-checkbox"
                />
              )}

              <picture className="image-picture">
                {thumbnail.endsWith('.webp') && (
                  <source srcSet={srcSet} type="image/webp" />
                )}
                <img
                  src={thumbnail}
                  srcSet={srcSet}
                  sizes="(min-width: 1280px) 20vw, (min-width: 1024px) 25vw, (min-width: 768px) 33vw, 100vw"
                  alt={alt || image.filename}
                  loading="lazy"
                  decoding="async"
                  className={`preview-image ${loadedImages.has(image.id) ? 'loaded' : 'loading'} ${image.is_nsfw && nsfwSetting === 'blur' ? 'blurred' : ''}`}
                  onLoad={handleImageLoaded}
                />
              </picture>

              {image.is_nsfw && <div className="nsfw-badge">18+</div>}

              {labels.length > 0 && <div className="has-labels-badge">🏷️</div>}

              {isAdmin && (
                <>
                  <LabelingPanel
                    imageId={image.id}
                    onComplete={handleLabelingComplete}
                    variant="compact"
                  />

                  <div className="label-editor">
                    <div className="label-chip-list">
                      {labels.length === 0 && <span className="label-empty">No labels yet.</span>}
                      {labels.map((label) => {
                        const isEditing = activeEdit && activeEdit.labelId === label.id
                        const labelType = (label.label_type || 'unknown').toLowerCase()
                        const isCaption = labelType === 'caption'
                        const isDeletingThisLabel = isLoading.deletingLabel(image.id, label.id)

                        const handleStartEdit = () => actions.startEditingLabel(image.id, label)
                        const handleDeleteLabel = () => actions.deleteLabel(image.id, label.id)

                        return (
                          <div
                            key={label.id}
                            className={`label-chip label-type-${labelType} ${isEditing ? 'editing' : ''}`}
                          >
                            {isEditing ? (
                              <>
                                <input
                                  type="text"
                                  value={activeEdit?.value ?? ''}
                                  onChange={(e: React.ChangeEvent<HTMLInputElement>) =>
                                    actions.updateEditingLabel(e.target.value)
                                  }
                                  disabled={state.loadingStates.editingLabel}
                                />
                                <div className="label-chip-actions">
                                  <Button
                                    type="button"
                                    onClick={actions.saveEditedLabel}
                                    disabled={state.loadingStates.editingLabel || !(activeEdit?.value ?? '').trim()}
                                    size="sm"
                                    variant="default"
                                  >
                                    <Check className="h-3 w-3 mr-1" />
                                    {state.loadingStates.editingLabel ? 'Saving...' : 'Save'}
                                  </Button>
                                  <Button
                                    type="button"
                                    onClick={actions.cancelEditingLabel}
                                    disabled={state.loadingStates.editingLabel}
                                    size="sm"
                                    variant="outline"
                                  >
                                    <X className="h-3 w-3 mr-1" />
                                    Cancel
                                  </Button>
                                </div>
                              </>
                            ) : (
                              <>
                                <span>{label.label_text}</span>
                                <div className="label-chip-actions">
                                  {!isCaption && (
                                    <Button
                                      type="button"
                                      onClick={handleStartEdit}
                                      disabled={state.loadingStates.editingLabel}
                                      size="sm"
                                      variant="ghost"
                                    >
                                      <Edit2 className="h-3 w-3 mr-1" />
                                      Edit
                                    </Button>
                                  )}
                                  <Button
                                    type="button"
                                    onClick={handleDeleteLabel}
                                    disabled={isDeletingThisLabel}
                                    size="sm"
                                    variant="ghost"
                                  >
                                    <X className="h-3 w-3 mr-1" />
                                    {isDeletingThisLabel ? 'Removing...' : 'Remove'}
                                  </Button>
                                </div>
                              </>
                            )}
                          </div>
                        )
                      })}
                    </div>

                    <form
                      className="label-add-form"
                      onSubmit={handleAddLabelSubmit}
                    >
                      <input
                        type="text"
                        placeholder="Add manual tag"
                        value={inputValue}
                        onChange={handleUpdateLabelInput}
                        disabled={isLoading.addingLabel(image.id)}
                      />
                      <Button
                        type="submit"
                        disabled={isLoading.addingLabel(image.id) || !inputValue.trim()}
                        size="sm"
                      >
                        <Plus className="h-3 w-3 mr-1" />
                        {isLoading.addingLabel(image.id) ? 'Adding...' : 'Add'}
                      </Button>
                    </form>
                  </div>
                </>
              )}
            </div>
          )
        })}
      </div>

      {images.length === 0 && (
        <div className="empty-album">
          <p>This album is empty.</p>
        </div>
      )}
    </div>
  )
})

AlbumDetailView.displayName = 'AlbumDetailView'

interface BatchGenerateDialogProps {
  album: Album
  onClose: () => void
  onSuccess: (result: GenerateBatchSuccess) => void
}

const BatchGenerateDialog: React.FC<BatchGenerateDialogProps> = memo(({ album, onClose, onSuccess }) => {
  const toast = useToast()
  const [userTheme, setUserTheme] = useState<string>('')
  const [steps, setSteps] = useState<string>('')
  const [seed, setSeed] = useState<string>('')
  const [isSubmitting, setIsSubmitting] = useState<boolean>(false)

  const handleUserThemeChange = useCallback((e: React.ChangeEvent<HTMLInputElement>) => {
    setUserTheme(e.target.value)
  }, [])

  const handleStepsChange = useCallback((e: React.ChangeEvent<HTMLInputElement>) => {
    setSteps(e.target.value)
  }, [])

  const handleSeedChange = useCallback((e: React.ChangeEvent<HTMLInputElement>) => {
    setSeed(e.target.value)
  }, [])

  const handleSubmit = useCallback(async (e: React.FormEvent<HTMLFormElement>): Promise<void> => {
    e.preventDefault()
    if (!userTheme.trim()) {
      toast.error('User theme is required')
      return
    }

    setIsSubmitting(true)

    try {
      const params: GenerateBatchParams = {
        user_theme: userTheme.trim(),
      }

      if (steps) {
        const stepsNum = parseInt(steps, 10)
        if (!isNaN(stepsNum)) params.steps = stepsNum
      }

      if (seed) {
        const seedNum = parseInt(seed, 10)
        if (!isNaN(seedNum)) params.seed = seedNum
      }

      const result = await api.albums.generateBatch(album.id, params)

      if (result.success) {
        onSuccess(result)
      } else {
        toast.error(result.error)
      }
    } catch (error) {
      logger.error('Failed to generate batch:', error)
      toast.error('Error starting batch generation')
    } finally {
      setIsSubmitting(false)
    }
  }, [userTheme, steps, seed, album.id, toast, onSuccess])

  return (
    <Dialog open={true} onOpenChange={(open) => !open && onClose()}>
      <DialogContent>
        <DialogHeader>
          <DialogTitle>Generate Batch: {album.name}</DialogTitle>
          <DialogDescription>
            Generate {album.template_item_count || 0} images using this set template
          </DialogDescription>
        </DialogHeader>

        <form onSubmit={handleSubmit} className="space-y-4">
          <div className="space-y-2">
            <FormLabel htmlFor="user-theme">Art Style Theme (required)</FormLabel>
            <Input
              id="user-theme"
              type="text"
              value={userTheme}
              onChange={handleUserThemeChange}
              placeholder={album.example_theme || "e.g., gothic style with ravens"}
              required
              disabled={isSubmitting}
            />
            {album.example_theme && (
              <p className="text-sm text-muted-foreground">Example: {album.example_theme}</p>
            )}
          </div>

          <div className="space-y-2">
            <FormLabel htmlFor="steps">Steps (optional)</FormLabel>
            <Input
              id="steps"
              type="number"
              value={steps}
              onChange={handleStepsChange}
              placeholder="Leave empty to use album defaults"
              min="1"
              max="150"
              disabled={isSubmitting}
            />
          </div>

          <div className="space-y-2">
            <FormLabel htmlFor="seed">Seed (optional)</FormLabel>
            <Input
              id="seed"
              type="number"
              value={seed}
              onChange={handleSeedChange}
              placeholder="Random seed for reproducibility"
              min="0"
              max="2147483647"
              disabled={isSubmitting}
            />
          </div>

          <DialogFooter>
            <Button type="button" onClick={onClose} disabled={isSubmitting} variant="outline">
              <X className="h-4 w-4 mr-2" />
              Cancel
            </Button>
            <Button type="submit" disabled={isSubmitting || !userTheme.trim()}>
              <Zap className="h-4 w-4 mr-2" />
              {isSubmitting ? 'Starting...' : 'Start Generation'}
            </Button>
          </DialogFooter>
        </form>
      </DialogContent>
    </Dialog>
  )
})

BatchGenerateDialog.displayName = 'BatchGenerateDialog'

interface CreateAlbumDialogProps {
  onClose: () => void
  onCreate: (name: string, description: string, albumType: string) => void
}

const CreateAlbumDialog: React.FC<CreateAlbumDialogProps> = memo(({ onClose, onCreate }) => {
  const [name, setName] = useState<string>('')
  const [description, setDescription] = useState<string>('')
  const [albumType, setAlbumType] = useState<string>('manual')

  const handleNameChange = useCallback((e: React.ChangeEvent<HTMLInputElement>) => {
    setName(e.target.value)
  }, [])

  const handleDescriptionChange = useCallback((e: React.ChangeEvent<HTMLTextAreaElement>) => {
    setDescription(e.target.value)
  }, [])

  const handleAlbumTypeChange = useCallback((value: string) => {
    setAlbumType(value)
  }, [])

  const handleSubmit = useCallback((e: React.FormEvent<HTMLFormElement>): void => {
    e.preventDefault()
    if (!name.trim()) return

    onCreate(name.trim(), description.trim(), albumType)
  }, [name, description, albumType, onCreate])

  return (
    <Dialog open={true} onOpenChange={(open) => !open && onClose()}>
      <DialogContent>
        <DialogHeader>
          <DialogTitle>Create Album</DialogTitle>
        </DialogHeader>

        <form onSubmit={handleSubmit} className="space-y-4">
          <div className="space-y-2">
            <FormLabel htmlFor="album-name">Album Name</FormLabel>
            <Input
              id="album-name"
              type="text"
              value={name}
              onChange={handleNameChange}
              placeholder="Enter album name"
              required
            />
          </div>

          <div className="space-y-2">
            <FormLabel htmlFor="album-description">Description</FormLabel>
            <Textarea
              id="album-description"
              value={description}
              onChange={handleDescriptionChange}
              placeholder="Enter album description (optional)"
              rows={3}
            />
          </div>

          <div className="space-y-2">
            <FormLabel htmlFor="album-type">Album Type</FormLabel>
            <Select value={albumType} onValueChange={handleAlbumTypeChange}>
              <SelectTrigger id="album-type">
                <SelectValue placeholder="Select album type" />
              </SelectTrigger>
              <SelectContent>
                <SelectItem value="manual">Manual Collection</SelectItem>
                <SelectItem value="batch">Generated Batch</SelectItem>
                <SelectItem value="set">CSV Set</SelectItem>
              </SelectContent>
            </Select>
          </div>

          <DialogFooter>
            <Button type="button" onClick={onClose} variant="outline">
              <X className="h-4 w-4 mr-2" />
              Cancel
            </Button>
            <Button type="submit">
              <Plus className="h-4 w-4 mr-2" />
              Create Album
            </Button>
          </DialogFooter>
        </form>
      </DialogContent>
    </Dialog>
  )
})

CreateAlbumDialog.displayName = 'CreateAlbumDialog'

export default AlbumsTab<|MERGE_RESOLUTION|>--- conflicted
+++ resolved
@@ -7,41 +7,7 @@
 import { useToast } from '../hooks/useToast'
 import { useAbortableEffect } from '../hooks/useAbortableEffect'
 import { useAlbumDetailState } from '../hooks/useAlbumDetailState'
-<<<<<<< HEAD
-import type { Album as SharedAlbum, Label, LabelAnalytics } from '../types/models'
-import { Button } from '@/components/ui/button'
-import { Plus, Trash2, Zap, ArrowLeft, Check, X, Edit2 } from 'lucide-react'
-import {
-  Dialog,
-  DialogContent,
-  DialogDescription,
-  DialogFooter,
-  DialogHeader,
-  DialogTitle,
-} from '@/components/ui/dialog'
-import {
-  AlertDialog,
-  AlertDialogAction,
-  AlertDialogCancel,
-  AlertDialogContent,
-  AlertDialogDescription,
-  AlertDialogFooter,
-  AlertDialogHeader,
-  AlertDialogTitle,
-} from '@/components/ui/alert-dialog'
-import { Input } from '@/components/ui/input'
-import { Label as FormLabel } from '@/components/ui/label'
-import { Textarea } from '@/components/ui/textarea'
-import {
-  Select,
-  SelectContent,
-  SelectItem,
-  SelectTrigger,
-  SelectValue,
-} from '@/components/ui/select'
-=======
 import type { Album as SharedAlbum, Label, LabelAnalytics, GeneratedImage } from '../types/models'
->>>>>>> 1f4d1c5f
 
 interface AlbumImage {
   id: number
@@ -114,7 +80,6 @@
   const [albumAnalytics, setAlbumAnalytics] = useState<LabelAnalytics | null>(null)
   const [albumFilter, setAlbumFilter] = useState<AlbumFilter>('all')
   const [showBatchDialog, setShowBatchDialog] = useState<Album | null>(null)
-  const [deleteConfirmAlbum, setDeleteConfirmAlbum] = useState<string | null>(null)
 
   const fetchAlbums = useCallback(async (signal?: AbortSignal): Promise<void> => {
     try {
@@ -257,21 +222,18 @@
     }
   }, [isAdmin, toast, fetchAlbums])
 
-  const deleteAlbum = useCallback((albumId: string): void => {
+  const deleteAlbum = useCallback(async (albumId: string): Promise<void> => {
     if (!isAdmin) return
-    setDeleteConfirmAlbum(albumId)
-  }, [isAdmin])
-
-  const handleDeleteConfirm = useCallback(async (): Promise<void> => {
-    if (!deleteConfirmAlbum) return
+
+    if (!window.confirm('Are you sure you want to delete this album?')) return
 
     try {
-      const result = await api.albums.delete(deleteConfirmAlbum)
+      const result = await api.albums.delete(albumId)
 
       if (result.success) {
         toast.success('Album deleted successfully')
         fetchAlbums()
-        if (selectedAlbum?.id === deleteConfirmAlbum) {
+        if (selectedAlbum?.id === albumId) {
           setSelectedAlbum(null)
           setAlbumAnalytics(null)
         }
@@ -281,10 +243,8 @@
     } catch (error) {
       logger.error('Failed to delete album:', error)
       toast.error('Error deleting album')
-    } finally {
-      setDeleteConfirmAlbum(null)
     }
-  }, [deleteConfirmAlbum, toast, fetchAlbums, selectedAlbum])
+  }, [isAdmin, toast, fetchAlbums, selectedAlbum])
 
   const handleBatchGenerate = useCallback((album: Album, event: React.MouseEvent): void => {
     event.stopPropagation()
@@ -344,32 +304,32 @@
         <h2>Albums</h2>
         <div className="albums-header-actions">
           <div className="album-filter-buttons">
-            <Button
-              variant={albumFilter === 'all' ? 'default' : 'outline'}
+            <button
+              className={`filter-btn ${albumFilter === 'all' ? 'active' : ''}`}
               onClick={handleFilterAll}
             >
               All Albums
-            </Button>
-            <Button
-              variant={albumFilter === 'sets' ? 'default' : 'outline'}
+            </button>
+            <button
+              className={`filter-btn ${albumFilter === 'sets' ? 'active' : ''}`}
               onClick={handleFilterSets}
             >
               Set Templates
-            </Button>
-            <Button
-              variant={albumFilter === 'regular' ? 'default' : 'outline'}
+            </button>
+            <button
+              className={`filter-btn ${albumFilter === 'regular' ? 'active' : ''}`}
               onClick={handleFilterRegular}
             >
               Regular Albums
-            </Button>
+            </button>
           </div>
           {isAdmin && (
-            <Button
+            <button
+              className="create-album-btn"
               onClick={handleShowCreateDialog}
             >
-              <Plus className="h-4 w-4 mr-2" />
               Create Album
-            </Button>
+            </button>
           )}
         </div>
       </div>
@@ -446,21 +406,19 @@
               {isAdmin && (
                 <div className="album-actions">
                   {album.is_set_template && (
-                    <Button
-                      variant="secondary"
+                    <button
+                      className="generate-batch-btn"
                       onClick={handleBatchClick}
                     >
-                      <Zap className="h-4 w-4 mr-2" />
                       Generate Batch
-                    </Button>
+                    </button>
                   )}
-                  <Button
-                    variant="destructive"
+                  <button
+                    className="delete-album-btn"
                     onClick={handleDeleteAlbum}
                   >
-                    <Trash2 className="h-4 w-4 mr-2" />
                     Delete
-                  </Button>
+                  </button>
                 </div>
               )}
             </div>
@@ -495,21 +453,6 @@
           onSuccess={handleBatchSuccess}
         />
       )}
-
-      <AlertDialog open={!!deleteConfirmAlbum} onOpenChange={(open) => !open && setDeleteConfirmAlbum(null)}>
-        <AlertDialogContent>
-          <AlertDialogHeader>
-            <AlertDialogTitle>Delete Album?</AlertDialogTitle>
-            <AlertDialogDescription>
-              This action cannot be undone. This will permanently delete the album and all its images.
-            </AlertDialogDescription>
-          </AlertDialogHeader>
-          <AlertDialogFooter>
-            <AlertDialogCancel>Cancel</AlertDialogCancel>
-            <AlertDialogAction onClick={handleDeleteConfirm}>Delete</AlertDialogAction>
-          </AlertDialogFooter>
-        </AlertDialogContent>
-      </AlertDialog>
     </div>
   )
 })
@@ -565,10 +508,9 @@
   return (
     <div className="album-detail">
       <div className="album-detail-header">
-        <Button variant="outline" onClick={onBack}>
-          <ArrowLeft className="h-4 w-4 mr-2" />
-          Back
-        </Button>
+        <button className="back-btn" onClick={onBack}>
+          ← Back
+        </button>
         <h2>{album.name}</h2>
 
         <div className="nsfw-filter">
@@ -584,10 +526,9 @@
         </div>
 
         {isAdmin && selectedImages.size > 0 && (
-          <Button variant="destructive" onClick={actions.removeSelectedImages}>
-            <Trash2 className="h-4 w-4 mr-2" />
+          <button className="remove-images-btn" onClick={actions.removeSelectedImages}>
             Remove {selectedImages.size} images
-          </Button>
+          </button>
         )}
       </div>
 
@@ -758,26 +699,20 @@
                                   disabled={state.loadingStates.editingLabel}
                                 />
                                 <div className="label-chip-actions">
-                                  <Button
+                                  <button
                                     type="button"
                                     onClick={actions.saveEditedLabel}
                                     disabled={state.loadingStates.editingLabel || !(activeEdit?.value ?? '').trim()}
-                                    size="sm"
-                                    variant="default"
                                   >
-                                    <Check className="h-3 w-3 mr-1" />
                                     {state.loadingStates.editingLabel ? 'Saving...' : 'Save'}
-                                  </Button>
-                                  <Button
+                                  </button>
+                                  <button
                                     type="button"
                                     onClick={actions.cancelEditingLabel}
                                     disabled={state.loadingStates.editingLabel}
-                                    size="sm"
-                                    variant="outline"
                                   >
-                                    <X className="h-3 w-3 mr-1" />
                                     Cancel
-                                  </Button>
+                                  </button>
                                 </div>
                               </>
                             ) : (
@@ -785,27 +720,21 @@
                                 <span>{label.label_text}</span>
                                 <div className="label-chip-actions">
                                   {!isCaption && (
-                                    <Button
+                                    <button
                                       type="button"
                                       onClick={handleStartEdit}
                                       disabled={state.loadingStates.editingLabel}
-                                      size="sm"
-                                      variant="ghost"
                                     >
-                                      <Edit2 className="h-3 w-3 mr-1" />
                                       Edit
-                                    </Button>
+                                    </button>
                                   )}
-                                  <Button
+                                  <button
                                     type="button"
                                     onClick={handleDeleteLabel}
                                     disabled={isDeletingThisLabel}
-                                    size="sm"
-                                    variant="ghost"
                                   >
-                                    <X className="h-3 w-3 mr-1" />
                                     {isDeletingThisLabel ? 'Removing...' : 'Remove'}
-                                  </Button>
+                                  </button>
                                 </div>
                               </>
                             )}
@@ -825,14 +754,12 @@
                         onChange={handleUpdateLabelInput}
                         disabled={isLoading.addingLabel(image.id)}
                       />
-                      <Button
+                      <button
                         type="submit"
                         disabled={isLoading.addingLabel(image.id) || !inputValue.trim()}
-                        size="sm"
                       >
-                        <Plus className="h-3 w-3 mr-1" />
                         {isLoading.addingLabel(image.id) ? 'Adding...' : 'Add'}
-                      </Button>
+                      </button>
                     </form>
                   </div>
                 </>
@@ -876,6 +803,14 @@
 
   const handleSeedChange = useCallback((e: React.ChangeEvent<HTMLInputElement>) => {
     setSeed(e.target.value)
+  }, [])
+
+  const handleOverlayClick = useCallback(() => {
+    onClose()
+  }, [onClose])
+
+  const handleDialogClick = useCallback((e: React.MouseEvent<HTMLDivElement>) => {
+    e.stopPropagation()
   }, [])
 
   const handleSubmit = useCallback(async (e: React.FormEvent<HTMLFormElement>): Promise<void> => {
@@ -918,19 +853,17 @@
   }, [userTheme, steps, seed, album.id, toast, onSuccess])
 
   return (
-    <Dialog open={true} onOpenChange={(open) => !open && onClose()}>
-      <DialogContent>
-        <DialogHeader>
-          <DialogTitle>Generate Batch: {album.name}</DialogTitle>
-          <DialogDescription>
-            Generate {album.template_item_count || 0} images using this set template
-          </DialogDescription>
-        </DialogHeader>
-
-        <form onSubmit={handleSubmit} className="space-y-4">
-          <div className="space-y-2">
-            <FormLabel htmlFor="user-theme">Art Style Theme (required)</FormLabel>
-            <Input
+    <div className="dialog-overlay" onClick={handleOverlayClick}>
+      <div className="dialog" onClick={handleDialogClick}>
+        <h2>Generate Batch: {album.name}</h2>
+        <p className="dialog-description">
+          Generate {album.template_item_count || 0} images using this set template
+        </p>
+
+        <form onSubmit={handleSubmit}>
+          <div className="form-group">
+            <label htmlFor="user-theme">Art Style Theme (required):</label>
+            <input
               id="user-theme"
               type="text"
               value={userTheme}
@@ -940,13 +873,13 @@
               disabled={isSubmitting}
             />
             {album.example_theme && (
-              <p className="text-sm text-muted-foreground">Example: {album.example_theme}</p>
+              <small className="form-hint">Example: {album.example_theme}</small>
             )}
           </div>
 
-          <div className="space-y-2">
-            <FormLabel htmlFor="steps">Steps (optional)</FormLabel>
-            <Input
+          <div className="form-group">
+            <label htmlFor="steps">Steps (optional):</label>
+            <input
               id="steps"
               type="number"
               value={steps}
@@ -958,9 +891,9 @@
             />
           </div>
 
-          <div className="space-y-2">
-            <FormLabel htmlFor="seed">Seed (optional)</FormLabel>
-            <Input
+          <div className="form-group">
+            <label htmlFor="seed">Seed (optional):</label>
+            <input
               id="seed"
               type="number"
               value={seed}
@@ -972,19 +905,17 @@
             />
           </div>
 
-          <DialogFooter>
-            <Button type="button" onClick={onClose} disabled={isSubmitting} variant="outline">
-              <X className="h-4 w-4 mr-2" />
+          <div className="dialog-actions">
+            <button type="submit" disabled={isSubmitting || !userTheme.trim()}>
+              {isSubmitting ? 'Starting...' : 'Start Generation'}
+            </button>
+            <button type="button" onClick={onClose} disabled={isSubmitting}>
               Cancel
-            </Button>
-            <Button type="submit" disabled={isSubmitting || !userTheme.trim()}>
-              <Zap className="h-4 w-4 mr-2" />
-              {isSubmitting ? 'Starting...' : 'Start Generation'}
-            </Button>
-          </DialogFooter>
+            </button>
+          </div>
         </form>
-      </DialogContent>
-    </Dialog>
+      </div>
+    </div>
   )
 })
 
@@ -1008,8 +939,16 @@
     setDescription(e.target.value)
   }, [])
 
-  const handleAlbumTypeChange = useCallback((value: string) => {
-    setAlbumType(value)
+  const handleAlbumTypeChange = useCallback((e: React.ChangeEvent<HTMLSelectElement>) => {
+    setAlbumType(e.target.value)
+  }, [])
+
+  const handleOverlayClick = useCallback(() => {
+    onClose()
+  }, [onClose])
+
+  const handleDialogClick = useCallback((e: React.MouseEvent<HTMLDivElement>) => {
+    e.stopPropagation()
   }, [])
 
   const handleSubmit = useCallback((e: React.FormEvent<HTMLFormElement>): void => {
@@ -1020,16 +959,14 @@
   }, [name, description, albumType, onCreate])
 
   return (
-    <Dialog open={true} onOpenChange={(open) => !open && onClose()}>
-      <DialogContent>
-        <DialogHeader>
-          <DialogTitle>Create Album</DialogTitle>
-        </DialogHeader>
-
-        <form onSubmit={handleSubmit} className="space-y-4">
-          <div className="space-y-2">
-            <FormLabel htmlFor="album-name">Album Name</FormLabel>
-            <Input
+    <div className="dialog-overlay" onClick={handleOverlayClick}>
+      <div className="dialog" onClick={handleDialogClick}>
+        <h2>Create Album</h2>
+
+        <form onSubmit={handleSubmit}>
+          <div className="form-group">
+            <label htmlFor="album-name">Album Name:</label>
+            <input
               id="album-name"
               type="text"
               value={name}
@@ -1039,9 +976,9 @@
             />
           </div>
 
-          <div className="space-y-2">
-            <FormLabel htmlFor="album-description">Description</FormLabel>
-            <Textarea
+          <div className="form-group">
+            <label htmlFor="album-description">Description:</label>
+            <textarea
               id="album-description"
               value={description}
               onChange={handleDescriptionChange}
@@ -1050,33 +987,22 @@
             />
           </div>
 
-          <div className="space-y-2">
-            <FormLabel htmlFor="album-type">Album Type</FormLabel>
-            <Select value={albumType} onValueChange={handleAlbumTypeChange}>
-              <SelectTrigger id="album-type">
-                <SelectValue placeholder="Select album type" />
-              </SelectTrigger>
-              <SelectContent>
-                <SelectItem value="manual">Manual Collection</SelectItem>
-                <SelectItem value="batch">Generated Batch</SelectItem>
-                <SelectItem value="set">CSV Set</SelectItem>
-              </SelectContent>
-            </Select>
+          <div className="form-group">
+            <label htmlFor="album-type">Album Type:</label>
+            <select id="album-type" value={albumType} onChange={handleAlbumTypeChange}>
+              <option value="manual">Manual Collection</option>
+              <option value="batch">Generated Batch</option>
+              <option value="set">CSV Set</option>
+            </select>
           </div>
 
-          <DialogFooter>
-            <Button type="button" onClick={onClose} variant="outline">
-              <X className="h-4 w-4 mr-2" />
-              Cancel
-            </Button>
-            <Button type="submit">
-              <Plus className="h-4 w-4 mr-2" />
-              Create Album
-            </Button>
-          </DialogFooter>
+          <div className="dialog-actions">
+            <button type="submit">Create Album</button>
+            <button type="button" onClick={onClose}>Cancel</button>
+          </div>
         </form>
-      </DialogContent>
-    </Dialog>
+      </div>
+    </div>
   )
 })
 
