--- conflicted
+++ resolved
@@ -19,11 +19,7 @@
     return path
   }
 
-<<<<<<< HEAD
   // Use getApiUrl to handle development vs production URLs
-=======
-  // Use getApiUrl to handle production vs development URLs
->>>>>>> c3c25325
   if (path.startsWith('/api/')) {
     return getApiUrl(path)
   }
@@ -32,11 +28,7 @@
     return getApiUrl(path)
   }
 
-<<<<<<< HEAD
-  return getApiUrl(`/${path.replace(/^\/+/, '')}`)
-=======
   return getApiUrl(path)
->>>>>>> c3c25325
 }
 
 function resolveFallbackFull(image: GeneratedImage): string {
