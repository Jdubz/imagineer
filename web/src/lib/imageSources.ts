--- conflicted
+++ resolved
@@ -28,10 +28,7 @@
     return getApiUrl(path)
   }
 
-<<<<<<< HEAD
   // Use getApiUrl to properly construct the URL (handles both dev and production)
-=======
->>>>>>> 948f9454
   return getApiUrl(`/${path.replace(/^\/+/, '')}`)
 }
 
